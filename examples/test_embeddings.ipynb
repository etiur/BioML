--- conflicted
+++ resolved
@@ -435,8 +435,6 @@
   },
   {
    "cell_type": "code",
-<<<<<<< HEAD
-=======
    "execution_count": 4,
    "metadata": {},
    "outputs": [],
@@ -450,7 +448,6 @@
   },
   {
    "cell_type": "code",
->>>>>>> 773dee61
    "execution_count": 15,
    "metadata": {},
    "outputs": [],
